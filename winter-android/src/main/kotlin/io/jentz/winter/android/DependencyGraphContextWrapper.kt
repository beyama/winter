--- conflicted
+++ resolved
@@ -14,16 +14,11 @@
         LayoutInflater.from(baseContext).cloneInContext(this)
     }
 
-<<<<<<< HEAD
     override fun getSystemService(name: String?): Any? =
-            if (name == Context.LAYOUT_INFLATER_SERVICE) layoutInflater else super.getSystemService(name)
-=======
-    override fun getSystemService(name: String?): Any =
         if (name == Context.LAYOUT_INFLATER_SERVICE) {
             layoutInflater
         } else {
             super.getSystemService(name)
         }
->>>>>>> 3c0ea433
 
 }